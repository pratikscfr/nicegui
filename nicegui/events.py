--- conflicted
+++ resolved
@@ -284,14 +284,6 @@
     if handler is None:
         return
     try:
-<<<<<<< HEAD
-        no_arguments = not any(p.default is Parameter.empty for p in signature(handler).parameters.values())
-        assert arguments.sender.parent_slot is not None
-        if arguments.sender.is_ignoring_events:
-            return
-        with arguments.sender.parent_slot:
-            result = handler() if no_arguments else handler(arguments)
-=======
         expects_arguments = any(p.default is Parameter.empty and
                                 p.kind is not Parameter.VAR_POSITIONAL and
                                 p.kind is not Parameter.VAR_KEYWORD
@@ -302,7 +294,6 @@
             return
         with sender.parent_slot:
             result = handler(arguments) if expects_arguments else handler()
->>>>>>> c63828ef
         if isinstance(result, Awaitable):
             async def wait_for_result():
                 with arguments.sender.parent_slot:

--- conflicted
+++ resolved
@@ -18,11 +18,7 @@
     language: Language = 'en-US',
     binding_refresh_interval: float = 0.1,
     exclude: str = '',
-<<<<<<< HEAD
-=======
-    mount_path: str = '/',
     storage_secret: Optional[str] = None,
->>>>>>> bde46be8
 ) -> None:
     globals.ui_run_has_been_called = True
     globals.title = title

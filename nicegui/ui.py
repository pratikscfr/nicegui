--- conflicted
+++ resolved
@@ -180,13 +180,8 @@
 from .functions.html import add_body_html, add_head_html
 from .functions.javascript import run_javascript
 from .functions.notify import notify
-<<<<<<< HEAD
-from .functions.open import open
+from .functions.open import open  # pylint: disable=redefined-builtin
 from .functions.refreshable import refreshable, use_state
-=======
-from .functions.open import open  # pylint: disable=redefined-builtin
-from .functions.refreshable import refreshable
->>>>>>> 77818c4b
 from .functions.timer import Timer as timer
 from .functions.update import update
 from .page import page

import logging
import multiprocessing
import os
import socket
import sys
<<<<<<< HEAD
from typing import List, Optional, Tuple, Union
=======
from pathlib import Path
from typing import Any, List, Optional, Tuple, Union
>>>>>>> bde46be8

import __main__
import uvicorn
from typing_extensions import Literal
from uvicorn.main import STARTUP_FAILURE
from uvicorn.supervisors import ChangeReload, Multiprocess

<<<<<<< HEAD
from . import globals, helpers, native_mode
from .air import Air
=======
from . import globals, helpers
from . import native as native_module
from . import native_mode
from .language import Language


class Server(uvicorn.Server):

    def run(self, sockets: Optional[List[socket.socket]] = None) -> None:
        globals.server = self
        native_module.method_queue = self.config.method_queue
        native_module.response_queue = self.config.response_queue
        if native_module.method_queue is not None:
            globals.app.native.main_window = native_module.WindowProxy()

        helpers.set_storage_secret(self.config.storage_secret)
        super().run(sockets=sockets)
>>>>>>> bde46be8


def run(*,
        host: Optional[str] = None,
        port: int = 8080,
        title: str = 'NiceGUI',
        viewport: str = 'width=device-width, initial-scale=1',
        favicon: Optional[Union[str, Path]] = None,
        dark: Optional[bool] = False,
        language: Language = 'en-US',
        binding_refresh_interval: float = 0.1,
        show: bool = True,
        on_air: Optional[Union[str, Literal[True]]] = None,
        native: bool = False,
        window_size: Optional[Tuple[int, int]] = None,
        fullscreen: bool = False,
        reload: bool = True,
        uvicorn_logging_level: str = 'warning',
        uvicorn_reload_dirs: str = '.',
        uvicorn_reload_includes: str = '*.py',
        uvicorn_reload_excludes: str = '.*, .py[cod], .sw.*, ~*',
        exclude: str = '',
        tailwind: bool = True,
        storage_secret: Optional[str] = None,
        **kwargs: Any,
        ) -> None:
    '''ui.run

    You can call `ui.run()` with optional arguments:

    :param host: start server with this host (defaults to `'127.0.0.1` in native mode, otherwise `'0.0.0.0'`)
    :param port: use this port (default: `8080`)
    :param title: page title (default: `'NiceGUI'`, can be overwritten per page)
    :param viewport: page meta viewport content (default: `'width=device-width, initial-scale=1'`, can be overwritten per page)
    :param favicon: relative filepath, absolute URL to a favicon (default: `None`, NiceGUI icon will be used) or emoji (e.g. `'🚀'`, works for most browsers)
    :param dark: whether to use Quasar's dark mode (default: `False`, use `None` for "auto" mode)
    :param language: language for Quasar elements (default: `'en-US'`)
    :param binding_refresh_interval: time between binding updates (default: `0.1` seconds, bigger is more CPU friendly)
    :param show: automatically open the UI in a browser tab (default: `True`)
    :param on_air: start remote access with this device token (`None`, `True` or token string, default: `None`)
    :param native: open the UI in a native window of size 800x600 (default: `False`, deactivates `show`, automatically finds an open port)
    :param window_size: open the UI in a native window with the provided size (e.g. `(1024, 786)`, default: `None`, also activates `native`)
    :param fullscreen: open the UI in a fullscreen window (default: `False`, also activates `native`)
    :param reload: automatically reload the UI on file changes (default: `True`)
    :param uvicorn_logging_level: logging level for uvicorn server (default: `'warning'`)
    :param uvicorn_reload_dirs: string with comma-separated list for directories to be monitored (default is current working directory only)
    :param uvicorn_reload_includes: string with comma-separated list of glob-patterns which trigger reload on modification (default: `'.py'`)
    :param uvicorn_reload_excludes: string with comma-separated list of glob-patterns which should be ignored for reload (default: `'.*, .py[cod], .sw.*, ~*'`)
    :param exclude: comma-separated string to exclude elements (with corresponding JavaScript libraries) to save bandwidth
      (possible entries: aggrid, audio, chart, colors, interactive_image, joystick, keyboard, log, markdown, mermaid, plotly, scene, video)
    :param tailwind: whether to use Tailwind (experimental, default: `True`)
    :param storage_secret: secret key for browser based storage (default: `None`, a value is required to enable ui.storage.individual and ui.storage.browser)
    :param kwargs: additional keyword arguments are passed to `uvicorn.run`    
    '''
    globals.ui_run_has_been_called = True
    globals.reload = reload
    globals.title = title
    globals.viewport = viewport
    globals.favicon = favicon
    globals.dark = dark
    globals.language = language
    globals.binding_refresh_interval = binding_refresh_interval
    globals.excludes = [e.strip() for e in exclude.split(',')]
    globals.tailwind = tailwind

    if on_air:
        globals.air = Air('' if on_air is True else on_air)

    if multiprocessing.current_process().name != 'MainProcess':
        return

    if reload and not hasattr(__main__, '__file__'):
        logging.warning('auto-reloading is only supported when running from a file')
        globals.reload = reload = False

    if fullscreen:
        native = True
    if window_size:
        native = True
    if native:
        show = False
        host = host or '127.0.0.1'
        port = native_mode.find_open_port()
        width, height = window_size or (800, 600)
        native_mode.activate(host, port, title, width, height, fullscreen)
    else:
        host = host or '0.0.0.0'

    # NOTE: We save host and port in environment variables so the subprocess started in reload mode can access them.
    os.environ['NICEGUI_HOST'] = host
    os.environ['NICEGUI_PORT'] = str(port)

    if show:
        helpers.schedule_browser(host, port)

    def split_args(args: str) -> List[str]:
        return [a.strip() for a in args.split(',')]

    # NOTE: The following lines are basically a copy of `uvicorn.run`, but keep a reference to the `server`.

    config = uvicorn.Config(
        'nicegui:app' if reload else globals.app,
        host=host,
        port=port,
        reload=reload,
        reload_includes=split_args(uvicorn_reload_includes) if reload else None,
        reload_excludes=split_args(uvicorn_reload_excludes) if reload else None,
        reload_dirs=split_args(uvicorn_reload_dirs) if reload else None,
        log_level=uvicorn_logging_level,
        **kwargs,
    )
    config.storage_secret = storage_secret
    config.method_queue = native_module.method_queue if native else None
    config.response_queue = native_module.response_queue if native else None
    globals.server = Server(config=config)

    if (reload or config.workers > 1) and not isinstance(config.app, str):
        logging.warning('You must pass the application as an import string to enable "reload" or "workers".')
        sys.exit(1)

    if config.should_reload:
        sock = config.bind_socket()
        ChangeReload(config, target=globals.server.run, sockets=[sock]).run()
    elif config.workers > 1:
        sock = config.bind_socket()
        Multiprocess(config, target=globals.server.run, sockets=[sock]).run()
    else:
        globals.server.run()
    if config.uds:
        os.remove(config.uds)  # pragma: py-win32

    if not globals.server.started and not config.should_reload and config.workers == 1:
        sys.exit(STARTUP_FAILURE)<|MERGE_RESOLUTION|>--- conflicted
+++ resolved
@@ -1,14 +1,11 @@
+from .air import Air
 import logging
 import multiprocessing
 import os
 import socket
 import sys
-<<<<<<< HEAD
-from typing import List, Optional, Tuple, Union
-=======
 from pathlib import Path
 from typing import Any, List, Optional, Tuple, Union
->>>>>>> bde46be8
 
 import __main__
 import uvicorn
@@ -16,10 +13,6 @@
 from uvicorn.main import STARTUP_FAILURE
 from uvicorn.supervisors import ChangeReload, Multiprocess
 
-<<<<<<< HEAD
-from . import globals, helpers, native_mode
-from .air import Air
-=======
 from . import globals, helpers
 from . import native as native_module
 from . import native_mode
@@ -37,7 +30,6 @@
 
         helpers.set_storage_secret(self.config.storage_secret)
         super().run(sockets=sockets)
->>>>>>> bde46be8
 
 
 def run(*,

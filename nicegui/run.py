--- conflicted
+++ resolved
@@ -4,26 +4,12 @@
 import uvicorn
 from . import globals
 
-<<<<<<< HEAD
 if not globals.config.interactive and globals.config.reload and not inspect.stack()[-2].filename.endswith('spawn.py'):
 
     if globals.config.show:
         webbrowser.open(f'http://{globals.config.host}:{globals.config.port}/')
-    uvicorn.run('nicegui:app', host=globals.config.host, port=globals.config.port, lifespan='on', reload=True)
-    sys.exit()
-
-def run(self, *, host='0.0.0.0', port=80, title='NiceGUI', favicon='favicon.ico', reload=True, show=True):
-
-    if globals.config.interactive or reload == False:  # NOTE: if reload == True we already started uvicorn above
-        if show:
-            webbrowser.open(f'http://{host if host != "0.0.0.0" else "127.0.0.1"}:{port}/')
-        uvicorn.run(globals.app, host=host, port=port, lifespan='on')
-=======
-if not config.interactive and config.reload and not inspect.stack()[-2].filename.endswith('spawn.py'):
-    if config.show:
-        webbrowser.open(f'http://{config.host}:{config.port}/')
-    uvicorn.run('nicegui:app', host=config.host, port=config.port, lifespan='on',
-                reload=True, log_level=config.uvicorn_logging_level)
+    uvicorn.run('nicegui:app', host=globals.config.host, port=globals.config.port, lifespan='on', reload=True,
+                log_level=globals.config.uvicorn_logging_level)
     sys.exit()
 
 def run(self, *,
@@ -35,8 +21,8 @@
         show: bool = True,
         uvicorn_logging_level: str = 'warning',
         ):
-    if config.interactive or reload == False:  # NOTE: if reload == True we already started uvicorn above
+
+    if globals.config.interactive or reload == False:  # NOTE: if reload == True we already started uvicorn above
         if show:
             webbrowser.open(f'http://{host if host != "0.0.0.0" else "127.0.0.1"}:{port}/')
-        uvicorn.run(jp.app, host=host, port=port, log_level=config.uvicorn_logging_level, lifespan='on')
->>>>>>> 19d0b26a
+        uvicorn.run(globals.app, host=host, port=port, lifespan='on', log_level=uvicorn_logging_level)
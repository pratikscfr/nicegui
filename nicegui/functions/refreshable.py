--- conflicted
+++ resolved
@@ -31,12 +31,8 @@
         self.prune()
         with Element('refreshable') as container:
             self.containers.append((container, args, kwargs))
-<<<<<<< HEAD
             container.use_component('refreshable')
             return self.func(*args, **kwargs) if self.instance is None else self.func(self.instance, *args, **kwargs)
-=======
-        return self._run_in_container(container, *args, **kwargs)
->>>>>>> f0ccc85c
 
     def refresh(self) -> None:
         self.prune()

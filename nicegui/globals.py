import asyncio
import inspect
import logging
from contextlib import contextmanager
from enum import Enum
from pathlib import Path
from typing import TYPE_CHECKING, Any, Awaitable, Callable, Dict, Iterator, List, Optional, Union

from socketio import AsyncServer
from uvicorn import Server

from . import background_tasks
<<<<<<< HEAD
=======
from .app import App
from .language import Language
>>>>>>> bde46be8

if TYPE_CHECKING:
    from .air import Air
    from .app import App
    from .client import Client
    from .slot import Slot


class State(Enum):
    STOPPED = 0
    STARTING = 1
    STARTED = 2
    STOPPING = 3


app: 'App'
sio: AsyncServer
server: Server
loop: Optional[asyncio.AbstractEventLoop] = None
log: logging.Logger = logging.getLogger('nicegui')
state: State = State.STOPPED
ui_run_has_been_called: bool = False

reload: bool
title: str
viewport: str
favicon: Optional[Union[str, Path]]
dark: Optional[bool]
language: Language
binding_refresh_interval: float
excludes: List[str]
tailwind: bool
air: Optional['Air'] = None
socket_io_js_extra_headers: Dict = {}

_socket_id: Optional[str] = None
slot_stacks: Dict[int, List['Slot']] = {}
clients: Dict[str, 'Client'] = {}
index_client: 'Client'

page_routes: Dict[Callable[..., Any], str] = {}

startup_handlers: List[Union[Callable[..., Any], Awaitable]] = []
shutdown_handlers: List[Union[Callable[..., Any], Awaitable]] = []
connect_handlers: List[Union[Callable[..., Any], Awaitable]] = []
disconnect_handlers: List[Union[Callable[..., Any], Awaitable]] = []
exception_handlers: List[Callable[..., Any]] = [log.exception]


def get_task_id() -> int:
    try:
        return id(asyncio.current_task())
    except RuntimeError:
        return 0


def get_slot_stack() -> List['Slot']:
    task_id = get_task_id()
    if task_id not in slot_stacks:
        slot_stacks[task_id] = []
    return slot_stacks[task_id]


def prune_slot_stack() -> None:
    task_id = get_task_id()
    if not slot_stacks[task_id]:
        del slot_stacks[task_id]


def get_slot() -> 'Slot':
    return get_slot_stack()[-1]


def get_client() -> 'Client':
    return get_slot().parent.client


@contextmanager
def socket_id(id: str) -> Iterator[None]:
    global _socket_id
    _socket_id = id
    yield
    _socket_id = None


def handle_exception(exception: Exception) -> None:
    for handler in exception_handlers:
        result = handler() if not inspect.signature(handler).parameters else handler(exception)
        if isinstance(result, Awaitable):
            background_tasks.create(result)<|MERGE_RESOLUTION|>--- conflicted
+++ resolved
@@ -10,11 +10,8 @@
 from uvicorn import Server
 
 from . import background_tasks
-<<<<<<< HEAD
-=======
 from .app import App
 from .language import Language
->>>>>>> bde46be8
 
 if TYPE_CHECKING:
     from .air import Air

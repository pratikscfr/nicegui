import asyncio
import mimetypes
import time
import urllib.parse
from pathlib import Path
from typing import Dict

from fastapi import HTTPException, Request
from fastapi.middleware.gzip import GZipMiddleware
from fastapi.responses import FileResponse, Response
from fastapi.staticfiles import StaticFiles
from fastapi_socketio import SocketManager

from . import (background_tasks, binding, favicon, globals, json, outbox,  # pylint: disable=redefined-builtin
               run_executor, welcome)
from .app import App
from .client import Client
from .dependencies import js_components, libraries
from .error import error_content
from .helpers import is_file, safe_invoke
from .json import NiceGUIJSONResponse
from .logging import log
from .middlewares import RedirectWithPrefixMiddleware
from .page import page
from .version import __version__

globals.app = app = App(default_response_class=NiceGUIJSONResponse)
# NOTE we use custom json module which wraps orjson
socket_manager = SocketManager(app=app, mount_location='/_nicegui_ws/', json=json)
globals.sio = sio = socket_manager._sio  # pylint: disable=protected-access

mimetypes.add_type('text/javascript', '.js')
mimetypes.add_type('text/css', '.css')

app.add_middleware(GZipMiddleware)
app.add_middleware(RedirectWithPrefixMiddleware)
static_files = StaticFiles(
    directory=(Path(__file__).parent / 'static').resolve(),
    follow_symlink=True,
)
app.mount(f'/_nicegui/{__version__}/static', static_files, name='static')

Client.index_client = Client(page('/'), shared=True).__enter__()  # pylint: disable=unnecessary-dunder-call


@app.get('/')
def _get_index(request: Request) -> Response:
    return Client.index_client.build_response(request)


@app.get(f'/_nicegui/{__version__}' + '/libraries/{key:path}')
def _get_library(key: str) -> FileResponse:
    is_map = key.endswith('.map')
    dict_key = key[:-4] if is_map else key
    if dict_key in libraries:
        path = libraries[dict_key].path
        if is_map:
            path = path.with_name(path.name + '.map')
        if path.exists():
            headers = {'Cache-Control': 'public, max-age=3600'}
            return FileResponse(path, media_type='text/javascript', headers=headers)
    raise HTTPException(status_code=404, detail=f'library "{key}" not found')


@app.get(f'/_nicegui/{__version__}' + '/components/{key:path}')
def _get_component(key: str) -> FileResponse:
    if key in js_components and js_components[key].path.exists():
        headers = {'Cache-Control': 'public, max-age=3600'}
        return FileResponse(js_components[key].path, media_type='text/javascript', headers=headers)
    raise HTTPException(status_code=404, detail=f'component "{key}" not found')


@app.on_event('startup')
def handle_startup(with_welcome_message: bool = True) -> None:
    """Handle the startup event."""
    # NOTE ping interval and timeout need to be lower than the reconnect timeout, but can't be too low
    globals.sio.eio.ping_interval = max(globals.reconnect_timeout * 0.8, 4)
    globals.sio.eio.ping_timeout = max(globals.reconnect_timeout * 0.4, 2)
    if not globals.ui_run_has_been_called:
        raise RuntimeError('\n\n'
                           'You must call ui.run() to start the server.\n'
                           'If ui.run() is behind a main guard\n'
                           '   if __name__ == "__main__":\n'
                           'remove the guard or replace it with\n'
                           '   if __name__ in {"__main__", "__mp_main__"}:\n'
                           'to allow for multiprocessing.')
    if globals.favicon:
        if is_file(globals.favicon):
            app.add_route('/favicon.ico', lambda _: FileResponse(globals.favicon))  # type: ignore
        else:
            app.add_route('/favicon.ico', lambda _: favicon.get_favicon_response())
    else:
        app.add_route('/favicon.ico', lambda _: FileResponse(Path(__file__).parent / 'static' / 'favicon.ico'))
    globals.loop = asyncio.get_running_loop()
    globals.app.start()
    background_tasks.create(binding.refresh_loop(), name='refresh bindings')
    background_tasks.create(outbox.loop(Client.instances), name='send outbox')
    background_tasks.create(prune_clients(), name='prune clients')
    background_tasks.create(prune_slot_stacks(), name='prune slot stacks')
    if with_welcome_message:
        background_tasks.create(welcome.print_message())
    if globals.air:
        background_tasks.create(globals.air.connect())


@app.on_event('shutdown')
async def handle_shutdown() -> None:
    """Handle the shutdown event."""
    if app.native.main_window:
        app.native.main_window.signal_server_shutdown()
    globals.app.stop()
    run_executor.tear_down()
    if globals.air:
        await globals.air.disconnect()


@app.exception_handler(404)
async def _exception_handler_404(request: Request, exception: Exception) -> Response:
    log.warning(f'{request.url} not found')
    with Client(page('')) as client:
        error_content(404, exception)
    return client.build_response(request, 404)


@app.exception_handler(Exception)
async def _exception_handler_500(request: Request, exception: Exception) -> Response:
    log.exception(exception)
    with Client(page('')) as client:
        error_content(500, exception)
    return client.build_response(request, 500)


@sio.on('handshake')
async def _on_handshake(sid: str, client_id: str) -> bool:
    client = Client.instances.get(client_id)
    if not client:
        return False
    client.environ = sio.get_environ(sid)
    await sio.enter_room(sid, client.id)
    handle_handshake(client)
    return True


def handle_handshake(client: Client) -> None:
    """Cancel pending disconnect task and invoke connect handlers."""
    if client.disconnect_task:
        client.disconnect_task.cancel()
        client.disconnect_task = None
    for t in client.connect_handlers:
        safe_invoke(t, client)
    for t in app._connect_handlers:  # pylint: disable=protected-access
        safe_invoke(t, client)


@sio.on('disconnect')
def _on_disconnect(sid: str) -> None:
    query_bytes: bytearray = sio.get_environ(sid)['asgi.scope']['query_string']
    query = urllib.parse.parse_qs(query_bytes.decode())
    client_id = query['client_id'][0]
    client = Client.instances.get(client_id)
    if client:
        client.disconnect_task = background_tasks.create(handle_disconnect(client))


async def handle_disconnect(client: Client) -> None:
    """Wait for the browser to reconnect; invoke disconnect handlers if it doesn't."""
    delay = client.page.reconnect_timeout if client.page.reconnect_timeout is not None else globals.reconnect_timeout
    await asyncio.sleep(delay)
    if not client.shared:
        _delete_client(client)
    for t in client.disconnect_handlers:
        safe_invoke(t, client)
    for t in app._disconnect_handlers:  # pylint: disable=protected-access
        safe_invoke(t, client)


@sio.on('event')
def _on_event(_: str, msg: Dict) -> None:
    client = Client.instances.get(msg['client_id'])
    if not client or not client.has_socket_connection:
        return
    handle_event(client, msg)


def handle_event(client: Client, msg: Dict) -> None:
    """Forward an event to the corresponding element."""
    with client:
        sender = client.elements.get(msg['id'])
        if sender:
            msg['args'] = [None if arg is None else json.loads(arg) for arg in msg.get('args', [])]
            if len(msg['args']) == 1:
                msg['args'] = msg['args'][0]
            sender._handle_event(msg)  # pylint: disable=protected-access


@sio.on('javascript_response')
def _on_javascript_response(_: str, msg: Dict) -> None:
    client = Client.instances.get(msg['client_id'])
    if not client:
        return
    handle_javascript_response(client, msg)


def handle_javascript_response(client: Client, msg: Dict) -> None:
    """Forward a JavaScript response to the corresponding element."""
    client.waiting_javascript_commands[msg['request_id']] = msg['result']


async def prune_clients() -> None:
    """Prune stale clients in an endless loop."""
    while True:
<<<<<<< HEAD
        stale_clients = [
            id
            for id, client in Client.instances.items()
            if not client.shared and not client.has_socket_connection and client.created < time.time() - 60.0
        ]
        for client_id in stale_clients:
            _delete_client(client_id)
=======
        try:
            stale_clients = [
                client
                for client in globals.clients.values()
                if not client.shared and not client.has_socket_connection and client.created < time.time() - 60.0
            ]
            for client in stale_clients:
                _delete_client(client)
        except Exception:
            # NOTE: make sure the loop doesn't crash
            globals.log.exception('Error while pruning clients')
>>>>>>> e17be830
        await asyncio.sleep(10)


async def prune_slot_stacks() -> None:
    """Prune stale slot stacks in an endless loop."""
    while True:
        try:
            running = [
                id(task)
                for task in asyncio.tasks.all_tasks()
                if not task.done() and not task.cancelled()
            ]
            stale = [
                id_
                for id_ in globals.slot_stacks
                if id_ not in running
            ]
            for id_ in stale:
                del globals.slot_stacks[id_]
        except Exception:
            # NOTE: make sure the loop doesn't crash
            globals.log.exception('Error while pruning slot stacks')
        await asyncio.sleep(10)


<<<<<<< HEAD
def _delete_client(client_id: str) -> None:
    Client.instances.pop(client_id).remove_all_elements()
=======
def _delete_client(client: Client) -> None:
    """Delete a client and all its elements.

    If the global clients dictionary does not contain the client, its elements are still removed and a KeyError is raised.
    Normally this should never happen, but has been observed (see #1826).
    """
    client.remove_all_elements()
    del globals.clients[client.id]
>>>>>>> e17be830
<|MERGE_RESOLUTION|>--- conflicted
+++ resolved
@@ -209,27 +209,17 @@
 async def prune_clients() -> None:
     """Prune stale clients in an endless loop."""
     while True:
-<<<<<<< HEAD
-        stale_clients = [
-            id
-            for id, client in Client.instances.items()
-            if not client.shared and not client.has_socket_connection and client.created < time.time() - 60.0
-        ]
-        for client_id in stale_clients:
-            _delete_client(client_id)
-=======
         try:
             stale_clients = [
                 client
-                for client in globals.clients.values()
+                for client in Client.instances.values()
                 if not client.shared and not client.has_socket_connection and client.created < time.time() - 60.0
             ]
             for client in stale_clients:
                 _delete_client(client)
         except Exception:
             # NOTE: make sure the loop doesn't crash
-            globals.log.exception('Error while pruning clients')
->>>>>>> e17be830
+            log.exception('Error while pruning clients')
         await asyncio.sleep(10)
 
 
@@ -255,10 +245,6 @@
         await asyncio.sleep(10)
 
 
-<<<<<<< HEAD
-def _delete_client(client_id: str) -> None:
-    Client.instances.pop(client_id).remove_all_elements()
-=======
 def _delete_client(client: Client) -> None:
     """Delete a client and all its elements.
 
@@ -266,5 +252,4 @@
     Normally this should never happen, but has been observed (see #1826).
     """
     client.remove_all_elements()
-    del globals.clients[client.id]
->>>>>>> e17be830
+    del Client.instances[client.id]
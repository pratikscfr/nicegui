from nicegui import ui

from ..documentation_tools import text_demo


def main_demo() -> None:
    with ui.scene().classes('w-full h-64') as scene:
        scene.sphere().material('#4488ff')
        scene.cylinder(1, 0.5, 2, 20).material('#ff8800', opacity=0.5).move(-2, 1)
        scene.extrusion([[0, 0], [0, 1], [1, 0.5]], 0.1).material('#ff8888').move(-2, -2)

        with scene.group().move(z=2):
            scene.box().move(x=2)
            scene.box().move(y=2).rotate(0.25, 0.5, 0.75)
            scene.box(wireframe=True).material('#888888').move(x=2, y=2)

        scene.line([-4, 0, 0], [-4, 2, 0]).material('#ff0000')
        scene.curve([-4, 0, 0], [-4, -1, 0], [-3, -1, 0], [-3, -2, 0]).material('#008800')

        logo = 'https://avatars.githubusercontent.com/u/2843826'
        scene.texture(logo, [[[0.5, 2, 0], [2.5, 2, 0]],
                             [[0.5, 0, 0], [2.5, 0, 0]]]).move(1, -2)

        teapot = 'https://upload.wikimedia.org/wikipedia/commons/9/93/Utah_teapot_(solid).stl'
        scene.stl(teapot).scale(0.2).move(-3, 4)

        scene.text('2D', 'background: rgba(0, 0, 0, 0.2); border-radius: 5px; padding: 5px').move(z=2)
        scene.text3d('3D', 'background: rgba(0, 0, 0, 0.2); border-radius: 5px; padding: 5px').move(y=-2).scale(.05)


def more() -> None:
    @text_demo('Handling Click Events', '''
        You can use the `on_click` argument to `ui.scene` to handle click events.
        The callback receives a `SceneClickEventArguments` object with the following attributes:

        - `click_type`: the type of click ("click" or "dblclick").
        - `button`: the button that was clicked (1, 2, or 3).
        - `alt`, `ctrl`, `meta`, `shift`: whether the alt, ctrl, meta, or shift key was pressed.
        - `hits`: a list of `SceneClickEventHit` objects, sorted by distance from the camera.

        The `SceneClickEventHit` object has the following attributes:

        - `object_id`: the id of the object that was clicked.
        - `object_name`: the name of the object that was clicked.
        - `x`, `y`, `z`: the x, y and z coordinates of the click.
    ''')
    def click_events() -> None:
        from nicegui import events

        def handle_click(e: events.SceneClickEventArguments):
            hit = e.hits[0]
            name = hit.object_name or hit.object_id
            ui.notify(f'You clicked on the {name} at ({hit.x:.2f}, {hit.y:.2f}, {hit.z:.2f})')

        with ui.scene(width=285, height=220, on_click=handle_click) as scene:
            scene.sphere().move(x=-1, z=1).with_name('sphere')
            scene.box().move(x=1, z=1).with_name('box')

<<<<<<< HEAD
    @text_demo('Draggable objects', '''
        You can make objects draggable using the `.draggable` method.
        There is an optional `on_drag_start` and `on_drag_end` argument to `ui.scene` to handle drag events.
        The callbacks receive a `SceneDragEventArguments` object with the following attributes:
        
        - `type`: the type of drag event ("dragstart" or "dragend").
        - `object_id`: the id of the object that was dragged.
        - `object_name`: the name of the object that was dragged.
        - `x`, `y`, `z`: the x, y and z coordinates of the dragged object.
    ''')
    def draggable_objects() -> None:
        from nicegui import events

        def handle_drag(e: events.SceneDragEventArguments):
            ui.notify(f'You dropped the sphere at ({e.x:.2f}, {e.y:.2f}, {e.z:.2f})')

        with ui.scene(width=285, height=220, on_drag_end=handle_drag) as scene:
            sphere = scene.sphere()

        ui.switch('draggable sphere', on_change=lambda e: sphere.draggable(e.value))
=======
    @text_demo('Rendering point clouds', '''
        You can render point clouds using the `point_cloud` method.
        The `points` argument is a list of point coordinates, and the `colors` argument is a list of RGB colors (0..1).
    ''')
    def point_clouds() -> None:
        import numpy as np

        with ui.scene().classes('w-full h-64') as scene:
            x, y = np.meshgrid(np.linspace(-3, 3), np.linspace(-3, 3))
            z = np.sin(x) * np.cos(y) + 1
            points = np.dstack([x, y, z]).reshape(-1, 3)
            scene.point_cloud(points=points, colors=points, point_size=0.1)
>>>>>>> 50deb113
<|MERGE_RESOLUTION|>--- conflicted
+++ resolved
@@ -56,7 +56,6 @@
             scene.sphere().move(x=-1, z=1).with_name('sphere')
             scene.box().move(x=1, z=1).with_name('box')
 
-<<<<<<< HEAD
     @text_demo('Draggable objects', '''
         You can make objects draggable using the `.draggable` method.
         There is an optional `on_drag_start` and `on_drag_end` argument to `ui.scene` to handle drag events.
@@ -77,7 +76,7 @@
             sphere = scene.sphere()
 
         ui.switch('draggable sphere', on_change=lambda e: sphere.draggable(e.value))
-=======
+
     @text_demo('Rendering point clouds', '''
         You can render point clouds using the `point_cloud` method.
         The `points` argument is a list of point coordinates, and the `colors` argument is a list of RGB colors (0..1).
@@ -89,5 +88,4 @@
             x, y = np.meshgrid(np.linspace(-3, 3), np.linspace(-3, 3))
             z = np.sin(x) * np.cos(y) + 1
             points = np.dstack([x, y, z]).reshape(-1, 3)
-            scene.point_cloud(points=points, colors=points, point_size=0.1)
->>>>>>> 50deb113
+            scene.point_cloud(points=points, colors=points, point_size=0.1)